--- conflicted
+++ resolved
@@ -14,16 +14,9 @@
 resources.load('resources.pkl')
 
 ner_predictor = CoNLLNERPredictor()
-<<<<<<< HEAD
-ner_predictor.initialize(resource)
+ner_predictor.initialize(resources)
 
-for pack in reader.iter(resource.resources[
-=======
-ner_predictor.initialize(resources)
-ner_predictor.set_mode(overwrite=True)
-
-for pack in reader.dataset_iterator(resources.resources[
->>>>>>> 3915680e
+for pack in reader.iter(resources.resources[
                                         'config_data'].test_path):
     ner_predictor.process(pack)
 
