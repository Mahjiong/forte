--- conflicted
+++ resolved
@@ -2,11 +2,7 @@
   pack_name: "query"
 
 query_creator:
-<<<<<<< HEAD
-  size: 1000
-=======
-  size: 1
->>>>>>> 9fc121d8
+  size: 5
   field: "content"
   query_pack_name: "query"
 
@@ -26,7 +22,7 @@
 
   config_model:
 
-    resource_dir: "resources/"
+    resource_dir: "/Users/mansi.gupta/workspace/forte_reranking/forte/forte/common/resources"
 
     output_hidden_size: 128
     dropout_rate: 0.3
@@ -68,7 +64,7 @@
   output_file: "output/results_dev.tsv"
 
 reranker:
-  size: 10
+  size: 5
   pretrained_model_name: "bert-large-uncased"
   cache_dir: "models"
   query_pack_name: "query"
