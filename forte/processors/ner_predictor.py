import logging
import os
from typing import Dict, List, Optional, Tuple

import numpy as np
import torch
from texar.torch.hyperparams import HParams

from examples.NER.model_factory import BiRecurrentConvCRF
from forte.common.evaluation import Evaluator
from forte.common.resources import Resources
from forte.data import DataPack
from forte.data.datasets.conll import conll_utils
from forte.data.ontology import conll03_ontology as conll
<<<<<<< HEAD
=======
from forte.models.NER.utils import normalize_digit_word, set_random_seed
>>>>>>> c7b5b4e5
from forte.processors.base import ProcessInfo
from forte.processors.base.batch_processor import FixedSizeBatchProcessor

logger = logging.getLogger(__name__)


class CoNLLNERPredictor(FixedSizeBatchProcessor):
<<<<<<< HEAD
=======
    """
       An Named Entity Recognizer trained according to `Ma, Xuezhe, and Eduard
       Hovy. "End-to-end sequence labeling via bi-directional lstm-cnns-crf."
       <https://arxiv.org/abs/1603.01354>`_.

       Note that to use :class:`CoNLLNERPredictor`, the :attr:`ontology` of
       :class:`Pipeline` must be an ontology that includes
       ``forte.data.ontology.conll03_ontology``.
       """

>>>>>>> c7b5b4e5
    def __init__(self):
        super().__init__()
        self.model = None
        self.word_alphabet, self.char_alphabet, self.ner_alphabet = (
            None, None, None)
        self.config_model = None
        self.config_data = None
        self.normalize_func = None
        self.device = None

        self.train_instances_cache = []

        self._ontology = conll
        self.define_context()

        self.batch_size = 3
        self.batcher = self.define_batcher()

    def define_context(self):
        self.context_type = self._ontology.Sentence

    def _define_input_info(self) -> ProcessInfo:
        input_info: ProcessInfo = {
            self._ontology.Token: [],
            self._ontology.Sentence: [],
        }
        return input_info

    def _define_output_info(self) -> ProcessInfo:
        output_info: ProcessInfo = {
            self._ontology.EntityMention: ["ner_type", "span"],
        }
        return output_info

    def initialize(self, resource: Resources, configs: HParams):
        self.define_batcher()
<<<<<<< HEAD
=======

        self.config_model = configs.config_model
        self.config_data = configs.config_data

        # TODO: populate the resources based on the config.
        self.word_alphabet = resource.get("word_alphabet")
        self.char_alphabet = resource.get("char_alphabet")
        self.ner_alphabet = resource.get("ner_alphabet")
        word_embedding_table = resource.get('word_embedding_table')

        self.normalize_func = normalize_digit_word

        if torch.cuda.is_available():
            device = torch.device("cuda")
        else:
            device = torch.device("cpu")

        set_random_seed(self.config_model.random_seed)
>>>>>>> c7b5b4e5

        self.model = BiRecurrentConvCRF(
            word_embedding_table,
            self.char_alphabet.size(),
            self.ner_alphabet.size(),
            self.config_model
        ).to(device=device)

        self.model = resource.resources["model"]
        self.device = resource.resources["device"]
        self.normalize_func = resource.resources['normalize_func']
        self.model.eval()

    @torch.no_grad()
    def predict(self, data_batch: Dict):

        tokens = data_batch["Token"]

        instances = []
        for words in tokens["text"]:
            char_id_seqs = []
            word_ids = []
            for word in words:
                char_ids = []
                for char in word:
                    char_ids.append(self.char_alphabet.get_index(char))
                if len(char_ids) > self.config_data.max_char_length:
                    char_ids = char_ids[: self.config_data.max_char_length]
                char_id_seqs.append(char_ids)

                word = self.normalize_func(word)
                word_ids.append(self.word_alphabet.get_index(word))

            instances.append(
                (word_ids, char_id_seqs)
            )

        self.model.eval()
        batch_data = self.get_batch_tensor(instances, device=self.device)
        word, char, masks, unused_lengths = batch_data
        preds = self.model.decode(word, char, mask=masks)

        pred: Dict = {"Token": {"ner_tag": [], "tid": []}}

        for i in range(len(tokens["tid"])):
            tids = tokens["tid"][i]
            ner_tags = []
            for j in range(len(tids)):
                ner_tags.append(self.ner_alphabet.get_instance(preds[i][j]))

            pred["Token"]["ner_tag"].append(np.array(ner_tags))
            pred["Token"]["tid"].append(np.array(tids))

        return pred

    def load_model_checkpoint(self, model_path=None):
        p = model_path if model_path is not None \
            else self.config_model.model_path
        ckpt = torch.load(p)
        logger.info(
            "restoring NER model from %s", self.config_model.model_path)
        self.model.load_state_dict(ckpt["model"])

    def pack(self, data_pack: DataPack, output_dict: Optional[Dict] = None):
        """
        Write the prediction results back to datapack. by writing the predicted
        ner_tag to the original tokens.
        """
        if output_dict is None:
            return

        # Overwrite the tokens in the data_pack

        current_entity_mention: Tuple[int, str] = (-1, "None")

        for i in range(len(output_dict["Token"]["tid"])):
            # an instance
            for j in range(len(output_dict["Token"]["tid"][i])):
                tid = output_dict["Token"]["tid"][i][j]

                orig_token: conll.Token = data_pack.get_entry(  # type: ignore
                    tid)
                ner_tag: str = output_dict["Token"]["ner_tag"][i][j]

                orig_token.set_fields(ner_tag=ner_tag)

                token = orig_token
                token_ner = token.get_field("ner_tag")
                if token_ner[0] == "B":
                    current_entity_mention = (
                        token.span.begin,
                        token_ner[2:],
                    )
                elif token_ner[0] == "I":
                    continue
                elif token_ner[0] == "O":
                    continue

                elif token_ner[0] == "E":
                    if token_ner[2:] != current_entity_mention[1]:
                        continue

                    kwargs_i = {"ner_type": current_entity_mention[1]}
                    entity = self._ontology.EntityMention(
                        data_pack,
                        current_entity_mention[0],
                        token.span.end,
                    )
                    entity.set_fields(**kwargs_i)
                    data_pack.add_or_get_entry(entity)
                elif token_ner[0] == "S":
                    current_entity_mention = (
                        token.span.begin,
                        token_ner[2:],
                    )
                    kwargs_i = {"ner_type": current_entity_mention[1]}
                    entity = self._ontology.EntityMention(
                        data_pack,
                        current_entity_mention[0],
                        token.span.end,
                    )
                    entity.set_fields(**kwargs_i)
                    data_pack.add_or_get_entry(entity)

    def get_batch_tensor(self, data: List, device=None):
        """

        Args:
            data: A list of tuple (word_ids, char_id_sequences, pos_ids,
              chunk_ids, ner_ids)
            device: The device for the tensors.

        Returns:

        """
        batch_size = len(data)
        batch_length = max([len(d[0]) for d in data])
        char_length = max(
            [max([len(charseq) for charseq in d[1]]) for d in data]
        )

        char_length = min(
            self.config_data.max_char_length,
            char_length + self.config_data.num_char_pad,
        )

        wid_inputs = np.empty([batch_size, batch_length], dtype=np.int64)
        cid_inputs = np.empty(
            [batch_size, batch_length, char_length], dtype=np.int64
        )

        masks = np.zeros([batch_size, batch_length], dtype=np.float32)

        lengths = np.empty(batch_size, dtype=np.int64)

        for i, inst in enumerate(data):
            wids, cid_seqs = inst

            inst_size = len(wids)
            lengths[i] = inst_size
            # word ids
            wid_inputs[i, :inst_size] = wids
            wid_inputs[i, inst_size:] = self.word_alphabet.pad_id
            for c, cids in enumerate(cid_seqs):
                cid_inputs[i, c, : len(cids)] = cids
                cid_inputs[i, c, len(cids):] = self.char_alphabet.pad_id
            cid_inputs[i, inst_size:, :] = self.char_alphabet.pad_id
            masks[i, :inst_size] = 1.0

        words = torch.from_numpy(wid_inputs).to(device)
        chars = torch.from_numpy(cid_inputs).to(device)
        masks = torch.from_numpy(masks).to(device)
        lengths = torch.from_numpy(lengths).to(device)

        return words, chars, masks, lengths

    @staticmethod
    def default_hparams():
        """
        This defines a basic Hparams structure
        :return:
        """
        hparams_dict = {
            'storage_path': None,
        }
        return hparams_dict


class CoNLLNEREvaluator(Evaluator):
    def __init__(self, config: Optional[HParams] = None):
        super().__init__(config)
        self._ontology = conll
        self.test_component = CoNLLNERPredictor().component_name
        self.output_file = "tmp_eval.txt"
        self.score_file = "tmp_eval.score"
        self.scores: Dict[str, float] = {}

    def consume_next(self, pred_pack: DataPack, refer_pack: DataPack):
        pred_getdata_args = {
            "context_type": "sentence",
            "requests": {
                conll.Token: {
                    "fields": ["ner_tag"],
                },
                conll.Sentence: [],  # span by default
            },
        }

        refer_getdata_args = {
            "context_type": "sentence",
            "requests": {
                conll.Token: {
                    "fields": ["chunk_tag", "pos_tag", "ner_tag"]},
                conll.Sentence: [],  # span by default
            }
        }

        conll_utils.write_tokens_to_file(pred_pack=pred_pack,
                                         pred_request=pred_getdata_args,
                                         refer_pack=refer_pack,
                                         refer_request=refer_getdata_args,
                                         output_filename=self.output_file)
        os.system(
            "./conll03eval.v2 < %s > %s" % (self.output_file, self.score_file)
        )
        with open(self.score_file, "r") as fin:
            fin.readline()
            line = fin.readline()
            fields = line.split(";")
            acc = float(fields[0].split(":")[1].strip()[:-1])
            precision = float(fields[1].split(":")[1].strip()[:-1])
            recall = float(fields[2].split(":")[1].strip()[:-1])
            f1 = float(fields[3].split(":")[1].strip())

        self.scores = {
            "accuracy": acc,
            "precision": precision,
            "recall": recall,
            "f1": f1,
        }

    def get_result(self):
        return self.scores<|MERGE_RESOLUTION|>--- conflicted
+++ resolved
@@ -12,10 +12,7 @@
 from forte.data import DataPack
 from forte.data.datasets.conll import conll_utils
 from forte.data.ontology import conll03_ontology as conll
-<<<<<<< HEAD
-=======
 from forte.models.NER.utils import normalize_digit_word, set_random_seed
->>>>>>> c7b5b4e5
 from forte.processors.base import ProcessInfo
 from forte.processors.base.batch_processor import FixedSizeBatchProcessor
 
@@ -23,8 +20,6 @@
 
 
 class CoNLLNERPredictor(FixedSizeBatchProcessor):
-<<<<<<< HEAD
-=======
     """
        An Named Entity Recognizer trained according to `Ma, Xuezhe, and Eduard
        Hovy. "End-to-end sequence labeling via bi-directional lstm-cnns-crf."
@@ -35,7 +30,6 @@
        ``forte.data.ontology.conll03_ontology``.
        """
 
->>>>>>> c7b5b4e5
     def __init__(self):
         super().__init__()
         self.model = None
@@ -72,8 +66,6 @@
 
     def initialize(self, resource: Resources, configs: HParams):
         self.define_batcher()
-<<<<<<< HEAD
-=======
 
         self.config_model = configs.config_model
         self.config_data = configs.config_data
@@ -92,7 +84,6 @@
             device = torch.device("cpu")
 
         set_random_seed(self.config_model.random_seed)
->>>>>>> c7b5b4e5
 
         self.model = BiRecurrentConvCRF(
             word_embedding_table,
