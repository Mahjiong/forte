--- conflicted
+++ resolved
@@ -22,16 +22,6 @@
     "SRLPredictor",
 ]
 
-<<<<<<< HEAD
-# Prediction = Dict[
-#     ontonotes_ontology.PredicateMention,
-#     List[Tuple[ontonotes_ontology.PredicateArgument, str]]
-# ]
-
-Prediction = List[
-    Tuple[Span, List[Tuple[Span, str]]]
-]
-=======
 Prediction = List[
     Tuple[Span, List[Tuple[Span, str]]]
 ]
@@ -42,17 +32,12 @@
     An Semantic Role labeler trained according to `He, Luheng, et al.
     "Jointly predicting predicates and arguments in neural semantic role
     labeling." <https://aclweb.org/anthology/P18-2058>`_.
->>>>>>> c7b5b4e5
 
     Note that to use :class:`SRLPredictor`, the :attr:`ontology` of
     :class:`Pipeline` must be an ontology that includes
     ``forte.data.ontology.ontonotes_ontology``.
     """
 
-<<<<<<< HEAD
-class SRLPredictor(FixedSizeBatchProcessor):
-=======
->>>>>>> c7b5b4e5
     word_vocab: tx.data.Vocab
     char_vocab: tx.data.Vocab
     model: LabeledSpanGraphNetwork
