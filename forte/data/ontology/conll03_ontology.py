# pylint: disable=unused-wildcard-import, wildcard-import, function-redefined
from forte.data.data_pack import DataPack
<<<<<<< HEAD
from forte.data.ontology.base_ontology import *


class Token(Token):  # type: ignore
    def __init__(self, pack: DataPack, begin: int, end: int):
        super().__init__(pack, begin, end)
        self.chunk_tag = None
        self.ner_tag = None
=======
from forte.data.ontology.base_ontology import (
    Document, Sentence, Token, EntityMention)

__all__ = [
    "Document",
    "Sentence",
    "Token",
    "EntityMention",
]


class Token(Token):  # type: ignore
    """
    A subclass of :class:`~forte.data.ontology.base_ontology.Token`.
    Includes token fields that are specific to CoNLL03 dataset.

    Args:
        begin (int): The offset of the first character in the token.
        end (int): The offset of the last character in the token + 1.
    """

    def __init__(self, pack: DataPack, begin: int, end: int):
        super().__init__(pack, begin, end)
        self.chunk_tag: str
        self.ner_tag: str
>>>>>>> 7772aefc
<|MERGE_RESOLUTION|>--- conflicted
+++ resolved
@@ -1,15 +1,5 @@
 # pylint: disable=unused-wildcard-import, wildcard-import, function-redefined
 from forte.data.data_pack import DataPack
-<<<<<<< HEAD
-from forte.data.ontology.base_ontology import *
-
-
-class Token(Token):  # type: ignore
-    def __init__(self, pack: DataPack, begin: int, end: int):
-        super().__init__(pack, begin, end)
-        self.chunk_tag = None
-        self.ner_tag = None
-=======
 from forte.data.ontology.base_ontology import (
     Document, Sentence, Token, EntityMention)
 
@@ -34,5 +24,4 @@
     def __init__(self, pack: DataPack, begin: int, end: int):
         super().__init__(pack, begin, end)
         self.chunk_tag: str
-        self.ner_tag: str
->>>>>>> 7772aefc
+        self.ner_tag: str