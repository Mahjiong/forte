--- conflicted
+++ resolved
@@ -31,10 +31,7 @@
     """
     Meta information of :class:`~forte.data.data_pack.DataPack`.
     """
-<<<<<<< HEAD
-=======
-
->>>>>>> c7b5b4e5
+
     def __init__(
             self,
             doc_id: Optional[str] = None,
@@ -205,14 +202,9 @@
             * Modified string:
               <--m-up1--> <----m-pr1----> <----m-up2----> <-m-pr2-> <-m-up3->
             * Note that `self.inverse_original_spans` that contains modified
-<<<<<<< HEAD
-            processed spans and their corresponding original spans, would look
-            like - [(o-pr1, m-pr1), (o-pr2, m-pr2)]
-=======
               processed spans and their corresponding original spans, would look
               like - [(o-pr1, m-pr1), (o-pr2, m-pr2)]
 
->>>>>>> c7b5b4e5
             >> data_pack = DataPack()
             >> original_text = "He plays in the park"
             >> data_pack.set_text(original_text,\
@@ -320,21 +312,6 @@
         Returns:
             The input entry itself
         """
-        return self.__add_entry(entry, True)
-
-    def __add_entry(self, entry: EntryType,
-                    allow_duplicate: bool = True) -> EntryType:
-        """
-        Internal method to add an :class:`Entry` object to the
-        :class:`DataPack` object.
-
-        Args:
-            entry (Entry): An :class:`Entry` object to be added to the datapack.
-            allow_duplicate (bool): Whether we allow duplicate in the datapack.
-
-        Returns:
-            The input entry itself
-        """
         if isinstance(entry, Annotation):
             target = self.annotations
         elif isinstance(entry, Link):
@@ -466,23 +443,6 @@
 
         Args:
             context_type (str): The granularity of the data context, which
-<<<<<<< HEAD
-                could be any Annotation type.
-            request (dict): The entry types and fields required.
-                The keys of the dict are the required entry types and the
-                value should be either a list of field names or a dict.
-                If the value is a dict, accepted items includes "fields",
-                "component", and "unit". By setting "component" (a list), users
-                can specify the components by which the entries are generated.
-                If "component" is not specified, will return entries generated
-                by all components. By setting "unit" (a string), users can
-                specify a unit by which the annotations are indexed.
-                Note that for all annotations, "text" and "span" fields are
-                given by default; for all links, "child" and "parent"
-                fields are given by default.
-            skip_k (int): Will skip the first k instances and generate
-                data from the k + 1 instance.
-=======
                 could be any ``Annotation`` type.
             requests (dict): The entry types and fields required.
                 The keys of the requests dict are the required entry types
@@ -509,7 +469,6 @@
             offset (int): Will skip the first `offset` instances and generate
                 data from the `offset` + 1 th instance.
 
->>>>>>> c7b5b4e5
         Returns:
             A data generator, which generates one piece of data (a dict
             containing the required entries, fields, and context).
@@ -779,17 +738,10 @@
 
         if issubclass(entry_type, Annotation):
             begin_index = self.annotations.bisect(
-<<<<<<< HEAD
-                Annotation(self, range_begin, -1)
-            )
-            end_index = self.annotations.bisect(
-                Annotation(self, range_end, -1)
-=======
                 Annotation(self, range_begin, range_begin)
             )
             end_index = self.annotations.bisect(
                 Annotation(self, range_end, range_end)
->>>>>>> c7b5b4e5
             )
             for annotation in self.annotations[begin_index: end_index]:
                 if annotation.tid not in valid_id:
@@ -813,8 +765,6 @@
 
 
 class DataIndex(BaseIndex):
-<<<<<<< HEAD
-=======
     """
     A set of indexes used in :class:`DataPack`:
 
@@ -836,7 +786,6 @@
 
     """
 
->>>>>>> c7b5b4e5
     def __init__(self):
         super().__init__()
         self._coverage_index: Dict[Tuple[Type[Annotation], Type[EntryType]],
@@ -876,11 +825,6 @@
     def build_coverage_index(
             self,
             data_pack: DataPack,
-<<<<<<< HEAD
-            outter_type: Type[Annotation],
-            inner_type: Type[EntryType]
-    ):
-=======
             outer_type: Type[Annotation],
             inner_type: Type[EntryType]):
         """
@@ -891,20 +835,14 @@
             outer_type (type): an annotation type.
             inner_type (type): an entry type.
         """
->>>>>>> c7b5b4e5
         if not self.coverage_index_is_valid:
             self._coverage_index = dict()
 
         # prevent the index from being used during construction
         self.deactivate_coverage_index()
 
-<<<<<<< HEAD
-        self._coverage_index[(outter_type, inner_type)] = dict()
-        for range_annotation in data_pack.get_entries_by_type(outter_type):
-=======
         self._coverage_index[(outer_type, inner_type)] = dict()
         for range_annotation in data_pack.get_entries_by_type(outer_type):
->>>>>>> c7b5b4e5
             entries = data_pack.get_entries(inner_type,
                                             range_annotation)  # type: ignore
             entry_ids = {e.tid for e in entries}
