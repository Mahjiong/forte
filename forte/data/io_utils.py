--- conflicted
+++ resolved
@@ -1,11 +1,8 @@
 import os
-<<<<<<< HEAD
-from typing import Dict, List, Iterator, Any
-=======
-from typing import Dict, List, Iterator, Tuple
+from typing import Dict, List, Iterator, Any, Tuple
 
-from forte.data.ontology import Span
->>>>>>> 50fd9a26
+from forte.common.types import ReplaceOperationsType
+from forte.data.base import Span
 
 __all__ = [
     "batch_instances",
@@ -14,8 +11,6 @@
     "dataset_path_iterator",
     "ensure_dir",
 ]
-
-ReplaceOperationsType = List[Tuple[Span, str]]
 
 
 def batch_instances(instances: List[Dict]):
@@ -92,20 +87,6 @@
                 yield os.path.join(root, data_file)
 
 
-<<<<<<< HEAD
-def ensure_dir(doc_path: str):
-    """
-    Ensure the directory for writing this file exists
-    Args:
-        doc_path: The doc path that is going to be written to.
-
-    Returns:
-
-    """
-    parent = os.path.dirname(doc_path)
-    if not os.path.exists(parent):
-        os.makedirs(parent)
-=======
 def modify_text_and_track_ops(original_text: str,
                               replace_operations: ReplaceOperationsType) -> \
         Tuple[str, ReplaceOperationsType, List[Tuple[Span, Span]], int]:
@@ -163,4 +144,17 @@
 
     return (mod_text, replace_back_operations, sorted(processed_original_spans),
             orig_text_len)
->>>>>>> 50fd9a26
+
+
+def ensure_dir(doc_path: str):
+    """
+    Ensure the directory for writing this file exists
+    Args:
+        doc_path: The doc path that is going to be written to.
+
+    Returns:
+
+    """
+    parent = os.path.dirname(doc_path)
+    if not os.path.exists(parent):
+        os.makedirs(parent)