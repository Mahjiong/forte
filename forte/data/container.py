from abc import abstractmethod
from typing import TypeVar, Generic, Dict, Set, Tuple

from forte.data.base import Span
from forte.process_manager import ProcessManager

E = TypeVar('E')
L = TypeVar('L')
G = TypeVar('G')

process_manager = ProcessManager()


class IdManager:
    """
    Control the ids assigned to each entry.
    """

    def __init__(self):
        self.__id_counter = 0

    def get_id(self):
        i = self.__id_counter
        self.__id_counter += 1
        return i


class EntryContainer(Generic[E, L, G]):
    def __init__(self):
        # Record the set of entries created by some components.
        self.creation_records: Dict[str, Set[int]] = {}

        # Record the set of fields modified by this component. The 2-tuple
        # identify the entry field, such as (2, lemma).
        self.field_records: Dict[str, Set[Tuple[int, str]]] = {}

        # The Id manager controls the ID management in this container
        self._id_manager = IdManager()

    def add_entry_creation_record(self, entry_id: int):
        c = process_manager.component

<<<<<<< HEAD
        print('creating with ', c, entry_id)

=======
>>>>>>> 9392e989
        try:
            self.creation_records[c].add(entry_id)
        except KeyError:
            self.creation_records[c] = {entry_id}

    def add_field_record(self, entry_id: int, field_name: str):
        c = process_manager.component
        try:
            self.field_records[c].add((entry_id, field_name))
        except KeyError:
            self.field_records[c] = {(entry_id, field_name)}

    @abstractmethod
    def validate(self, item: E) -> bool:
        """
        Validate whether this entry type can be added. This method is called by
        the entries at the init stage.

        Args:
            item: The entry itself.
        Returns:
        """
        raise NotImplementedError

    def get_entry(self, tid: int):
        raise NotImplementedError

    def get_span_text(self, span: Span):
        raise NotImplementedError

    def get_next_id(self):
        return self._id_manager.get_id()


ContainerType = TypeVar("ContainerType", bound=EntryContainer)<|MERGE_RESOLUTION|>--- conflicted
+++ resolved
@@ -40,11 +40,6 @@
     def add_entry_creation_record(self, entry_id: int):
         c = process_manager.component
 
-<<<<<<< HEAD
-        print('creating with ', c, entry_id)
-
-=======
->>>>>>> 9392e989
         try:
             self.creation_records[c].add(entry_id)
         except KeyError:
