import copy
import logging
from abc import abstractmethod
from collections import defaultdict
from typing import (Dict, List, Optional, Set, Type, Tuple, TypeVar, Union)

import jsonpickle

from forte.common.types import EntryType
from forte.data.container import EntryContainer
from forte.data.index import BaseIndex
from forte.data.ontology.core import LinkType, GroupType, Entry

logger = logging.getLogger(__name__)

__all__ = [
    "BasePack",
    "BaseMeta",
    "InternalMeta",
    "PackType"
]


class BaseMeta:
    """
    Basic Meta information for both
    :class:`~forte.data.data_pack.DataPack` and
    :class:`~forte.data.multi_pack.MultiPack`.
    """

    def __init__(self, doc_id: Optional[str] = None):
        self.doc_id: Optional[str] = doc_id

        # TODO: These two are definitely internal.
<<<<<<< HEAD
        self.process_state: str = ''
=======
        # the pack has been processed by which processor in the pipeline
        self.process_state: str = ''
        # the pack has been chached by which processor in the pipeline
>>>>>>> c7b5b4e5
        self.cache_state: str = ''


class InternalMeta:
    """
    The internal meta information of **one kind of entry** in a datapack.
<<<<<<< HEAD
=======
    Record the entry fields created in the :class:`BasePack` and the entry
    counters.

>>>>>>> c7b5b4e5
    Note that the :attr:`internal_metas` in :class:`BasePack` is a dict in
    which the keys are entries types and the values are objects of
    :class:`InternalMeta`.
    """

    def __init__(self):
        self.id_counter = 0
        self.fields_created = defaultdict(set)
        self.default_component = None

        # TODO: Finish the update of this true component_records.
        # A index of the component records of entries and fields. These will
        # indicate "who" created the entry and modified the fields.
        self.component_records: Dict[
            str,  # The component name.
            Set[int],  # The set of entries created by this component.
            Set[  # The set of fields created by this component.
                Tuple[int, str]  # The 2-tuple identify the entry field.
            ]
        ]
<<<<<<< HEAD


class BasePack(EntryContainer[EntryType, LinkType, GroupType]):
    """
    The base class of data packages. Currently we support two types of data
    packages, DataPack and MultiPack.
=======


class BasePack(EntryContainer[EntryType, LinkType, GroupType]):
    """
    The base class of :class:`~forte.data.data_pack.DataPack` and
    :class:`~forte.data.multi_pack.MultiPack`.

    Args:
        doc_id (str, optional): a string identifier of the pack.

>>>>>>> c7b5b4e5
    """

    # pylint: disable=too-many-public-methods

    def __init__(self, doc_id: Optional[str] = None):
        super().__init__()

        self.links: List[LinkType] = []
        self.groups: List[GroupType] = []

        self.meta: BaseMeta = BaseMeta(doc_id)
        self.index: BaseIndex = BaseIndex()
        self.internal_metas: \
            Dict[type, InternalMeta] = defaultdict(InternalMeta)

        # This is used internally when a processor takes the ownership of this
        # DataPack.
        self._owner_component: str = '__default__'
        self.__poison: bool = False

    def enter_processing(self, component_name: str):
        self._owner_component = component_name

    def current_component(self):
        return self._owner_component

    def exit_processing(self):
        self._owner_component = '__default__'

    def set_meta(self, **kwargs):
        for k, v in kwargs.items():
            if not hasattr(self.meta, k):
                raise AttributeError(f"Meta has no attribute named {k}")
            setattr(self.meta, k, v)

    def set_as_poison(self):
        self.__poison = True

    def is_poison(self) -> bool:
        """
<<<<<<< HEAD
            See :meth:``get_poison``.
=======
        Indicate that this is a poison (a placeholder element that indicate
        the end of the flow).
>>>>>>> c7b5b4e5
        Returns:

        """
        return self.__poison

    @abstractmethod
    def validate(self, entry: EntryType) -> bool:
        """
        Validate whether this type can be added.
<<<<<<< HEAD
=======

>>>>>>> c7b5b4e5
        Args:
            entry:

        Returns:

        """
        raise NotImplementedError

    @abstractmethod
    def add_entry(self, entry: EntryType) -> EntryType:
        """
<<<<<<< HEAD
        Add an :class:`Entry` object to the :class:`BasePack` object.
=======
        Force add an :class:`~forte.data.ontology.top.Entry` object to
        the :class:`BasePack` object.
>>>>>>> c7b5b4e5
        Allow duplicate entries in a pack.

        Args:
            entry (Entry): An :class:`~forte.data.ontology.top.Entry`
                object to be added to the pack.

        Returns:
            The input entry itself
        """
        raise NotImplementedError

    @abstractmethod
    def add_or_get_entry(self, entry: EntryType) -> EntryType:
        """
        Try to add an :class:`~forte.data.ontology.top.Entry` object to
        the :class:`BasePack` object.
        If a same entry already exists, will return the existing entry
        instead of adding the new one. Note that we regard two entries as the
        same if their :meth:`~forte.data.ontology.top.Entry.eq` have
        the same return value, and users could
        override :meth:`~forte.data.ontology.top.Entry.eq` in their
        custom entry classes.

        Args:
            entry (Entry): An :class:`~forte.data.ontology.top.Entry`
                object to be added to the pack.

        Returns:
            If a same entry already exists, returns the existing
            entry. Otherwise, return the (input) entry just added.
        """
        raise NotImplementedError

    @abstractmethod
    def record_fields(self, fields: List[str], entry_type: Type[EntryType],
                      component: str):
        """Record in the internal meta that the ``entry_type`` entires generated
        by ``component`` have ``fields``.

        If ``component`` is "_ALL_", we will record the ``fields`` for all
        entries of the type ``entry_type`` regardless of their component in
        the internal meta.
        """
        raise NotImplementedError

    def serialize(self) -> str:
        """
        Serializes a pack to a string.
        """
        return jsonpickle.encode(self, unpicklable=True)

    def view(self):
        return copy.deepcopy(self)

    # TODO: how to make this return the precise type here?
    def get_entry(self, tid: str) -> EntryType:
        """
        Look up the entry_index with key ``tid``.
        """
        entry: EntryType = self.index.entry_index.get(tid)  # type: ignore
        if entry is None:
            raise KeyError(
                f"There is no entry with tid '{tid}'' in this datapack")
        return entry

    def get_ids_by_component(self, component: str) -> Set[str]:
        """
        Look up the component_index with key ``component``.
        """
        entry_set = self.index.component_index[component]
        if len(entry_set) == 0:
            logging.warning("There is no entry generated by '%s' "
                            "in this datapack", component)
        return entry_set

    def get_entries_by_component(self, component: str) -> Set[EntryType]:
        return {self.get_entry(tid)
                for tid in self.get_ids_by_component(component)}

<<<<<<< HEAD
    def get_ids_by_type(self, tp: Type[EntryType]) -> Set[str]:
        """
        Look up the type_index with key ``tp``.

        Returns:
             A set of entry tids. The entries are instances of tp (and also
             includes instances of the subclasses of tp).
        """
        subclass_index = set()
        for index_key, index_val in self.index.type_index.items():
            if issubclass(index_key, tp):
                subclass_index.update(index_val)

        if len(subclass_index) == 0:
            logging.warning("There is no %s type entry in this datapack", tp)
=======
    def get_ids_by_type(self, entry_type: Type[EntryType]) -> Set[str]:
        """
        Look up the type_index with key ``entry_type``.

        Returns:
             A set of entry tids. The entries are instances of entry_type (
             and also includes instances of the subclasses of entry_type).
        """
        subclass_index = set()
        for index_key, index_val in self.index.type_index.items():
            if issubclass(index_key, entry_type):
                subclass_index.update(index_val)

        if len(subclass_index) == 0:
            logging.warning(
                "There is no %s type entry in this datapack", entry_type)
>>>>>>> c7b5b4e5
        return subclass_index

    def get_entries_by_type(self, tp: Type[EntryType]) -> Set[EntryType]:
        entries: Set[EntryType] = set()
        for tid in self.get_ids_by_type(tp):
            entry: EntryType = self.get_entry(tid)
            if isinstance(entry, tp):
                entries.add(entry)
        return entries

    @classmethod
    @abstractmethod
    def validate_link(cls, entry: EntryType) -> bool:
        raise NotImplementedError

    @classmethod
    @abstractmethod
    def validate_group(cls, entry: EntryType) -> bool:
        raise NotImplementedError

    def get_links_from_node(
            self,
            node: Union[str, EntryType],
            as_parent: bool
    ) -> Set[LinkType]:
        links: Set[LinkType] = set()
        if isinstance(node, Entry):
            tid = node.tid
            if tid is None:
                raise ValueError(f"The requested node has no tid. "
                                 f"Have you add this entry into the datapack?")
        else:
            tid = node

        if not self.index.link_index_on:
            self.index.build_link_index(self.links)

        for tid in self.index.link_index(tid, as_parent=as_parent):
            entry: EntryType = self.get_entry(tid)
            if self.validate_link(entry):
                links.add(entry)  # type: ignore
        return links

    def get_links_by_parent(
            self, parent: Union[str, EntryType]) -> Set[LinkType]:
        return self.get_links_from_node(parent, True)

    def get_links_by_child(self, child: Union[str, EntryType]) -> Set[LinkType]:
        return self.get_links_from_node(child, False)

    def get_groups_by_member(
            self, member: Union[str, EntryType]) -> Set[GroupType]:
        groups: Set[GroupType] = set()
        if isinstance(member, Entry):
            tid = member.tid
            if tid is None:
                raise ValueError(f"Argument member has no tid. "
                                 f"Have you add this entry into the datapack?")
        else:
            tid = member

        if not self.index.group_index_on:
            self.index.build_group_index(self.groups)

        for tid in self.index.group_index(tid):
            entry: EntryType = self.get_entry(tid)
            if self.validate_group(entry):
                groups.add(entry)  # type: ignore
        return groups


PackType = TypeVar('PackType', bound=BasePack)<|MERGE_RESOLUTION|>--- conflicted
+++ resolved
@@ -32,25 +32,18 @@
         self.doc_id: Optional[str] = doc_id
 
         # TODO: These two are definitely internal.
-<<<<<<< HEAD
-        self.process_state: str = ''
-=======
         # the pack has been processed by which processor in the pipeline
         self.process_state: str = ''
         # the pack has been chached by which processor in the pipeline
->>>>>>> c7b5b4e5
         self.cache_state: str = ''
 
 
 class InternalMeta:
     """
     The internal meta information of **one kind of entry** in a datapack.
-<<<<<<< HEAD
-=======
     Record the entry fields created in the :class:`BasePack` and the entry
     counters.
 
->>>>>>> c7b5b4e5
     Note that the :attr:`internal_metas` in :class:`BasePack` is a dict in
     which the keys are entries types and the values are objects of
     :class:`InternalMeta`.
@@ -71,14 +64,6 @@
                 Tuple[int, str]  # The 2-tuple identify the entry field.
             ]
         ]
-<<<<<<< HEAD
-
-
-class BasePack(EntryContainer[EntryType, LinkType, GroupType]):
-    """
-    The base class of data packages. Currently we support two types of data
-    packages, DataPack and MultiPack.
-=======
 
 
 class BasePack(EntryContainer[EntryType, LinkType, GroupType]):
@@ -89,7 +74,6 @@
     Args:
         doc_id (str, optional): a string identifier of the pack.
 
->>>>>>> c7b5b4e5
     """
 
     # pylint: disable=too-many-public-methods
@@ -130,12 +114,8 @@
 
     def is_poison(self) -> bool:
         """
-<<<<<<< HEAD
-            See :meth:``get_poison``.
-=======
         Indicate that this is a poison (a placeholder element that indicate
         the end of the flow).
->>>>>>> c7b5b4e5
         Returns:
 
         """
@@ -145,10 +125,7 @@
     def validate(self, entry: EntryType) -> bool:
         """
         Validate whether this type can be added.
-<<<<<<< HEAD
-=======
-
->>>>>>> c7b5b4e5
+
         Args:
             entry:
 
@@ -160,12 +137,8 @@
     @abstractmethod
     def add_entry(self, entry: EntryType) -> EntryType:
         """
-<<<<<<< HEAD
-        Add an :class:`Entry` object to the :class:`BasePack` object.
-=======
         Force add an :class:`~forte.data.ontology.top.Entry` object to
         the :class:`BasePack` object.
->>>>>>> c7b5b4e5
         Allow duplicate entries in a pack.
 
         Args:
@@ -245,23 +218,6 @@
         return {self.get_entry(tid)
                 for tid in self.get_ids_by_component(component)}
 
-<<<<<<< HEAD
-    def get_ids_by_type(self, tp: Type[EntryType]) -> Set[str]:
-        """
-        Look up the type_index with key ``tp``.
-
-        Returns:
-             A set of entry tids. The entries are instances of tp (and also
-             includes instances of the subclasses of tp).
-        """
-        subclass_index = set()
-        for index_key, index_val in self.index.type_index.items():
-            if issubclass(index_key, tp):
-                subclass_index.update(index_val)
-
-        if len(subclass_index) == 0:
-            logging.warning("There is no %s type entry in this datapack", tp)
-=======
     def get_ids_by_type(self, entry_type: Type[EntryType]) -> Set[str]:
         """
         Look up the type_index with key ``entry_type``.
@@ -278,7 +234,6 @@
         if len(subclass_index) == 0:
             logging.warning(
                 "There is no %s type entry in this datapack", entry_type)
->>>>>>> c7b5b4e5
         return subclass_index
 
     def get_entries_by_type(self, tp: Type[EntryType]) -> Set[EntryType]:
