--- conflicted
+++ resolved
@@ -26,12 +26,6 @@
     # pylint: disable=no-self-use
     def _collect(self, text_directory) -> Iterator[Any]:  # type: ignore
         """
-<<<<<<< HEAD
-        Should be called with param `data_source`
-        which is a path to a folder containing txt files
-        :param text_directory: text directory containing the files.
-        :return: Iterator over paths to .txt files
-=======
         Should be called with param `text_directory` which is a path to a folder
         containing txt files.
         Args:
@@ -39,7 +33,6 @@
 
         Returns: Iterator over paths to .txt files
 
->>>>>>> c7b5b4e5
         """
         return dataset_path_iterator(text_directory, ".txt")
 
