<<<<<<< HEAD
from typing import Dict, Optional

import nltk
import numpy as np

from nlp.pipeline.data import DataPack
from nlp.pipeline.data.readers import CoNLL03Ontology
from nlp.pipeline.processors import Predictor
=======
from nltk import pos_tag
from nlp.pipeline.processors import PackProcessor
from nlp.pipeline.data import DataPack, BaseOntology
>>>>>>> 23505109

__all__ = [
    "NLTKPOSTagger"
]


class NLTKPOSTagger(PackProcessor):

    def __init__(self):
        super().__init__()

<<<<<<< HEAD
        self.context_type = "sentence"
        self.annotation_types = {
            "Token": [],
        }
        self.batch_size = 4
        self.ontology = CoNLL03Ontology  # should specify for each pipeline

    def predict(self, data_batch: Dict):

        pred = {
            "Token": {
                "pos_tag": [],
                "tid": [],
            }
        }

        for word_list, tid_list in zip(data_batch["Token"]["text"],
                                       data_batch["Token"]["tid"]):
            pos_tags = []
            taggings = nltk.pos_tag(word_list)

            for tag in taggings:
                pos_tags.append(tag[1])

            pred["Token"]["pos_tag"].append(np.array(pos_tags))
            pred["Token"]["tid"].append(np.array(tid_list))

        return pred

    def pack(self, data_pack: DataPack,
             output_dict: Optional[Dict] = None) -> None:

        if output_dict is None:
            return

        for i in range(len(output_dict["Token"]["tid"])):
            for j in range(len(output_dict["Token"]["tid"][i])):
                tid = output_dict["Token"]["tid"][i][j]
                pos_tag = output_dict["Token"]["pos_tag"][i][j]
                data_pack.index.entry_index[tid].pos_tag = pos_tag
=======
        self.ontology = BaseOntology  # should specify for each pipeline
        self.token_component = None

    def _process(self, input_pack: DataPack):
        # TODO: need to think about how to specify component, currently is
        #  getting all component
        for sentence in input_pack.get(self.ontology.Sentence):
            token_entries = list(input_pack.get(entry_type=self.ontology.Token,
                                                range_annotation=sentence,
                                                component=self.token_component))
            token_texts = [token.text for token in token_entries]
            taggings = pos_tag(token_texts)
            for token, tag in zip(token_entries, taggings):
                token.pos_tag = tag
>>>>>>> 23505109

    def _record_fields(self, data_pack: DataPack):
        data_pack.record_fields(
            ["pos_tag"],
            self.ontology.Token.__name__,
        )<|MERGE_RESOLUTION|>--- conflicted
+++ resolved
@@ -1,17 +1,7 @@
-<<<<<<< HEAD
-from typing import Dict, Optional
+from nltk import pos_tag
 
-import nltk
-import numpy as np
-
-from nlp.pipeline.data import DataPack
-from nlp.pipeline.data.readers import CoNLL03Ontology
-from nlp.pipeline.processors import Predictor
-=======
-from nltk import pos_tag
+from nlp.pipeline.data import BaseOntology, DataPack
 from nlp.pipeline.processors import PackProcessor
-from nlp.pipeline.data import DataPack, BaseOntology
->>>>>>> 23505109
 
 __all__ = [
     "NLTKPOSTagger"
@@ -23,48 +13,6 @@
     def __init__(self):
         super().__init__()
 
-<<<<<<< HEAD
-        self.context_type = "sentence"
-        self.annotation_types = {
-            "Token": [],
-        }
-        self.batch_size = 4
-        self.ontology = CoNLL03Ontology  # should specify for each pipeline
-
-    def predict(self, data_batch: Dict):
-
-        pred = {
-            "Token": {
-                "pos_tag": [],
-                "tid": [],
-            }
-        }
-
-        for word_list, tid_list in zip(data_batch["Token"]["text"],
-                                       data_batch["Token"]["tid"]):
-            pos_tags = []
-            taggings = nltk.pos_tag(word_list)
-
-            for tag in taggings:
-                pos_tags.append(tag[1])
-
-            pred["Token"]["pos_tag"].append(np.array(pos_tags))
-            pred["Token"]["tid"].append(np.array(tid_list))
-
-        return pred
-
-    def pack(self, data_pack: DataPack,
-             output_dict: Optional[Dict] = None) -> None:
-
-        if output_dict is None:
-            return
-
-        for i in range(len(output_dict["Token"]["tid"])):
-            for j in range(len(output_dict["Token"]["tid"][i])):
-                tid = output_dict["Token"]["tid"][i][j]
-                pos_tag = output_dict["Token"]["pos_tag"][i][j]
-                data_pack.index.entry_index[tid].pos_tag = pos_tag
-=======
         self.ontology = BaseOntology  # should specify for each pipeline
         self.token_component = None
 
@@ -79,7 +27,6 @@
             taggings = pos_tag(token_texts)
             for token, tag in zip(token_entries, taggings):
                 token.pos_tag = tag
->>>>>>> 23505109
 
     def _record_fields(self, data_pack: DataPack):
         data_pack.record_fields(
